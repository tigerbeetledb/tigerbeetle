const std = @import("std");
const builtin = @import("builtin");
const assert = std.debug.assert;
const math = std.math;
const mem = std.mem;

const stdx = @import("../stdx.zig");
const constants = @import("../constants.zig");

const TableType = @import("table.zig").TableType;
const TreeType = @import("tree.zig").TreeType;
const GridType = @import("../vsr/grid.zig").GridType;
const CompositeKeyType = @import("composite_key.zig").CompositeKeyType;
const NodePool = @import("node_pool.zig").NodePool(constants.lsm_manifest_node_size, 16);
const CacheMapType = @import("cache_map.zig").CacheMapType;
const ScopeCloseMode = @import("tree.zig").ScopeCloseMode;
const ManifestLogType = @import("manifest_log.zig").ManifestLogType;
const ScanBuilderType = @import("scan_builder.zig").ScanBuilderType;

const snapshot_latest = @import("tree.zig").snapshot_latest;

fn ObjectTreeHelpers(comptime Object: type) type {
    assert(@hasField(Object, "timestamp"));
    assert(std.meta.fieldInfo(Object, .timestamp).type == u64);

    return struct {
        inline fn key_from_value(value: *const Object) u64 {
            return value.timestamp & ~@as(u64, tombstone_bit);
        }

        const sentinel_key = std.math.maxInt(u64);
        const tombstone_bit = 1 << (64 - 1);

        inline fn tombstone(value: *const Object) bool {
            return (value.timestamp & tombstone_bit) != 0;
        }

        inline fn tombstone_from_key(timestamp: u64) Object {
            assert(timestamp & tombstone_bit == 0);

            var value = std.mem.zeroes(Object); // Full zero-initialized Value.
            value.timestamp = timestamp | tombstone_bit;
            return value;
        }
    };
}

const IdTreeValue = extern struct {
    id: u128,
    timestamp: u64,
    padding: u64 = 0,

    comptime {
        // Assert that there is no implicit padding.
        assert(@sizeOf(IdTreeValue) == 32);
        assert(stdx.no_padding(IdTreeValue));
    }

    inline fn key_from_value(value: *const IdTreeValue) u128 {
        return value.id;
    }

    const sentinel_key = std.math.maxInt(u128);
    const tombstone_bit = 1 << (64 - 1);

    inline fn tombstone(value: *const IdTreeValue) bool {
        return (value.timestamp & tombstone_bit) != 0;
    }

    inline fn tombstone_from_key(id: u128) IdTreeValue {
        return .{
            .id = id,
            .timestamp = tombstone_bit,
        };
    }
};

/// Normalizes index tree field types into either u64 or u128 for CompositeKey
fn IndexCompositeKeyType(comptime Field: type) type {
    switch (@typeInfo(Field)) {
        .Enum => |e| {
            return switch (@bitSizeOf(e.tag_type)) {
                0...@bitSizeOf(u64) => u64,
                @bitSizeOf(u65)...@bitSizeOf(u128) => u128,
                else => @compileError("Unsupported enum tag for index: " ++ @typeName(e.tag_type)),
            };
        },
        .Int => |i| {
            if (i.signedness != .unsigned) {
                @compileError("Index int type (" ++ @typeName(Field) ++ ") is not unsigned");
            }
            return switch (@bitSizeOf(Field)) {
                0...@bitSizeOf(u64) => u64,
                @bitSizeOf(u65)...@bitSizeOf(u128) => u128,
                else => @compileError("Unsupported int type for index: " ++ @typeName(Field)),
            };
        },
        else => @compileError("Index type " ++ @typeName(Field) ++ " is not supported"),
    }
}

comptime {
    assert(IndexCompositeKeyType(u1) == u64);
    assert(IndexCompositeKeyType(u16) == u64);
    assert(IndexCompositeKeyType(enum(u16) { x }) == u64);

    assert(IndexCompositeKeyType(u32) == u64);
    assert(IndexCompositeKeyType(u63) == u64);
    assert(IndexCompositeKeyType(u64) == u64);

    assert(IndexCompositeKeyType(enum(u65) { x }) == u128);
    assert(IndexCompositeKeyType(u65) == u128);
    assert(IndexCompositeKeyType(u128) == u128);
}

fn IndexTreeType(
    comptime Storage: type,
    comptime Field: type,
    comptime value_count_max: usize,
) type {
    const CompositeKey = CompositeKeyType(IndexCompositeKeyType(Field));
    const Table = TableType(
        CompositeKey.Key,
        CompositeKey,
        CompositeKey.key_from_value,
        CompositeKey.sentinel_key,
        CompositeKey.tombstone,
        CompositeKey.tombstone_from_key,
        value_count_max,
        .secondary_index,
    );

    return TreeType(Table, Storage);
}

/// A Groove is a collection of LSM trees auto generated for fields on a struct type
/// as well as custom derived fields from said struct type.
pub fn GrooveType(
    comptime Storage: type,
    comptime Object: type,
    /// An anonymous struct instance which contains the following:
    ///
    /// - ids: { .tree = u16 }:
    ///     An anonymous struct which maps each of the groove's trees to a stable, forest-unique,
    ///     tree identifier.
    ///
    /// - value_count_max: { .field = usize }:
    ///     An anonymous struct which contains, for each field of `Object`,
    ///     the maximum number of values per table for the corresponding index tree.
    ///
    /// - ignored: [][]const u8:
    ///     An array of fields on the Object type that should not be given index trees
    ///
    /// - derived: { .field = *const fn (*const Object) ?DerivedType }:
    ///     An anonymous struct which contain fields that don't exist on the Object
    ///     but can be derived from an Object instance using the field's corresponding function.
    comptime groove_options: anytype,
) type {
    @setEvalBranchQuota(64000);

    const has_id = @hasField(Object, "id");
    if (has_id) assert(std.meta.fieldInfo(Object, .id).type == u128);

    assert(@hasField(Object, "timestamp"));
    assert(std.meta.fieldInfo(Object, .timestamp).type == u64);

    comptime var index_fields: []const std.builtin.Type.StructField = &.{};

    const primary_field = if (has_id) "id" else "timestamp";
    const PrimaryKey = @TypeOf(@field(@as(Object, undefined), primary_field));

    // Generate index LSM trees from the struct fields.
    for (std.meta.fields(Object)) |field| {
        // See if we should ignore this field from the options.
        //
        // By default, we ignore the "timestamp" field since it's a special identifier.
        // Since the "timestamp" is ignored by default, it shouldn't be provided in groove_options.ignored.
        comptime var ignored = mem.eql(u8, field.name, "timestamp") or mem.eql(u8, field.name, "id");
        for (groove_options.ignored) |ignored_field_name| {
            comptime assert(!std.mem.eql(u8, ignored_field_name, "timestamp"));
            comptime assert(!std.mem.eql(u8, ignored_field_name, "id"));
            ignored = ignored or std.mem.eql(u8, field.name, ignored_field_name);
        }

        if (!ignored) {
            const IndexTree = IndexTreeType(
                Storage,
                field.type,
                @field(groove_options.value_count_max, field.name),
            );
            index_fields = index_fields ++ [_]std.builtin.Type.StructField{
                .{
                    .name = field.name,
                    .type = IndexTree,
                    .default_value = null,
                    .is_comptime = false,
                    .alignment = @alignOf(IndexTree),
                },
            };
        }
    }

    // Generate IndexTrees for fields derived from the Value in groove_options.
    const derived_fields = std.meta.fields(@TypeOf(groove_options.derived));
    for (derived_fields) |field| {
        // Get the function info for the derived field.
        const derive_func = @field(groove_options.derived, field.name);
        const derive_func_info = @typeInfo(@TypeOf(derive_func)).Fn;

        // Make sure it has only one argument.
        if (derive_func_info.args.len != 1) {
            @compileError("expected derive fn to take in *const " ++ @typeName(Object));
        }

        // Make sure the function takes in a reference to the Value:
        const derive_arg = derive_func_info.params[0];
        if (derive_arg.is_generic) @compileError("expected derive fn arg to not be generic");
        if (derive_arg.type != *const Object) {
            @compileError("expected derive fn to take in *const " ++ @typeName(Object));
        }

        // Get the return value from the derived field as the DerivedType.
        const derive_return_type = derive_func_info.return_type orelse {
            @compileError("expected derive fn to return valid tree index type");
        };

        // Create an IndexTree for the DerivedType:
        const tree_name = @typeName(Object) ++ "." ++ field.name;
        const DerivedType = @typeInfo(derive_return_type).Optional.child;
        const IndexTree = IndexTreeType(Storage, DerivedType, tree_name);

        index_fields = index_fields ++ &.{
            .{
                .name = field.name,
                .type = IndexTree,
                .default_value = null,
                .is_comptime = false,
                .alignment = @alignOf(IndexTree),
            },
        };
    }

    comptime var index_options_fields: []const std.builtin.Type.StructField = &.{};
    for (index_fields) |index_field| {
        const IndexTree = index_field.type;
        index_options_fields = index_options_fields ++ [_]std.builtin.Type.StructField{
            .{
                .name = index_field.name,
                .type = IndexTree.Options,
                .default_value = null,
                .is_comptime = false,
                .alignment = @alignOf(IndexTree.Options),
            },
        };
    }

    const _ObjectTree = blk: {
        const Table = TableType(
            u64, // key = timestamp
            Object,
            ObjectTreeHelpers(Object).key_from_value,
            ObjectTreeHelpers(Object).sentinel_key,
            ObjectTreeHelpers(Object).tombstone,
            ObjectTreeHelpers(Object).tombstone_from_key,
            groove_options.value_count_max.timestamp,
            .general,
        );
        break :blk TreeType(Table, Storage);
    };

    const _IdTree = if (!has_id) void else blk: {
        const Table = TableType(
            u128,
            IdTreeValue,
            IdTreeValue.key_from_value,
            IdTreeValue.sentinel_key,
            IdTreeValue.tombstone,
            IdTreeValue.tombstone_from_key,
            groove_options.value_count_max.id,
            .general,
        );
        break :blk TreeType(Table, Storage);
    };

    const _IndexTrees = @Type(.{
        .Struct = .{
            .layout = .Auto,
            .fields = index_fields,
            .decls = &.{},
            .is_tuple = false,
        },
    });
    const IndexTreeOptions = @Type(.{
        .Struct = .{
            .layout = .Auto,
            .fields = index_options_fields,
            .decls = &.{},
            .is_tuple = false,
        },
    });

    const has_scan = index_fields.len > 0;

    // Verify groove index count:
    const indexes_count_actual = std.meta.fields(_IndexTrees).len;
    const indexes_count_expect = std.meta.fields(Object).len -
        groove_options.ignored.len -
        // The id/timestamp fields are implicitly ignored since it's the primary key for ObjectTree:
        (@as(usize, 1) + @intFromBool(has_id)) +
        std.meta.fields(@TypeOf(groove_options.derived)).len;

    assert(indexes_count_actual == indexes_count_expect);
    assert(indexes_count_actual == std.meta.fields(IndexTreeOptions).len);

    // Generate a helper function for interacting with an Index field type.
    const IndexTreeFieldHelperType = struct {
        /// Returns true if the field is a derived field.
        fn is_derived(comptime field_name: []const u8) bool {
            comptime var derived = false;
            inline for (derived_fields) |derived_field| {
                derived = derived or std.mem.eql(u8, derived_field.name, field_name);
            }
            return derived;
        }

        /// Gets the index type from the index name (even if the index is derived).
        fn IndexType(comptime field_name: []const u8) type {
            if (!is_derived(field_name)) {
                return @TypeOf(@field(@as(Object, undefined), field_name));
            }

            const derived_fn = @TypeOf(@field(groove_options.derived, field_name));
            return @typeInfo(derived_fn).Fn.return_type.?.Optional.child;
        }

        fn HelperType(comptime field_name: []const u8) type {
            return struct {
                const Index = IndexType(field_name);

                /// Try to extract an index from the object, deriving it when necessary.
                pub fn derive_index(object: *const Object) ?Index {
                    if (comptime is_derived(field_name)) {
                        return @field(groove_options.derived, field_name)(object);
                    } else {
                        return @field(object, field_name);
                    }
                }

                /// Create a Value from the index that can be used in the IndexTree.
                pub fn derive_value(
                    object: *const Object,
                    index: Index,
                ) CompositeKeyType(IndexCompositeKeyType(Index)) {
                    return .{
                        .timestamp = object.timestamp,
                        .field = switch (@typeInfo(Index)) {
                            .Int => index,
                            .Enum => @intFromEnum(index),
                            else => @compileError("Unsupported index type for " ++ field_name),
                        },
                    };
                }
            };
        }
    }.HelperType;

    const ObjectsCacheHelpers = struct {
        const tombstone_bit = 1 << (64 - 1);

        inline fn key_from_value(value: *const Object) PrimaryKey {
            if (has_id) {
                return value.id;
            } else {
                return value.timestamp & ~@as(u64, tombstone_bit);
            }
        }

        inline fn hash(key: PrimaryKey) u64 {
            return stdx.hash_inline(key);
        }

        inline fn tombstone_from_key(a: PrimaryKey) Object {
            var obj: Object = undefined;
            if (has_id) {
                obj.id = a;
                obj.timestamp = 0;
            } else {
                obj.timestamp = a;
            }
            obj.timestamp |= tombstone_bit;
            return obj;
        }

        inline fn tombstone(a: *const Object) bool {
            return (a.timestamp & tombstone_bit) != 0;
        }
    };

    const _ObjectsCache = CacheMapType(
        PrimaryKey,
        Object,
        ObjectsCacheHelpers.key_from_value,
        ObjectsCacheHelpers.hash,
        ObjectsCacheHelpers.tombstone_from_key,
        ObjectsCacheHelpers.tombstone,
    );

    return struct {
        const Groove = @This();

        pub const ObjectTree = _ObjectTree;
        pub const IdTree = _IdTree;
        pub const IndexTrees = _IndexTrees;
        pub const ObjectsCache = _ObjectsCache;
        pub const config = groove_options;

        const Grid = GridType(Storage);
        const ManifestLog = ManifestLogType(Storage);

        const Callback = *const fn (*Groove) void;

        const trees_total = @as(usize, 1) + @intFromBool(has_id) + std.meta.fields(IndexTrees).len;
        const TreesBitSet = std.StaticBitSet(trees_total);

        const PrefetchKeys = std.AutoHashMapUnmanaged(
            union(enum) {
                id: PrimaryKey,
                timestamp: u64,
            },
            struct { level: u8 },
        );

<<<<<<< HEAD
=======
        pub const ScanBuilder = if (has_scan) ScanBuilderType(Groove, Storage) else void;

        compacting: ?struct {
            /// Count which tree compactions are in progress.
            pending: TreesBitSet = TreesBitSet.initFull(),
            callback: Callback,
        } = null,

        grid: *Grid,
>>>>>>> e62bb1d0
        objects: ObjectTree,
        ids: IdTree,
        indexes: IndexTrees,

        /// Object IDs enqueued to be prefetched.
        /// Prefetching ensures that point lookups against the latest snapshot are synchronous.
        /// This shields state machine implementations from the challenges of concurrency and I/O,
        /// and enables simple state machine function signatures that commit writes atomically.
        prefetch_keys: PrefetchKeys,

        /// The snapshot to prefetch from.
        prefetch_snapshot: ?u64,

        /// This is used to accelerate point lookups and is not used for range queries.
        /// It's also where prefetched data is loaded into, so we don't have a different
        /// prefetch cache to our object cache.
        ///
        /// The values cache is only used for the latest snapshot for simplicity.
        /// Earlier snapshots will still be able to utilize the block cache.
        ///
        /// The values cache is updated on every `insert()`/`upsert()`/`remove()` and stores
        /// a duplicate of data that's already in table_mutable. This is done because
        /// keeping table_mutable as an array, and simplifying the compaction path
        /// is faster than trying to amortize and save memory.
        ///
        /// Invariant: if something is in the mutable or immutable table, it _must_ exist in our
        /// object cache.
        objects_cache: ObjectsCache,

        scan_builder: ScanBuilder,

        pub const Options = struct {
            /// The maximum number of objects that might be prefetched by a batch.
            prefetch_entries_max: u32,
            cache_entries_max: u32,

            tree_options_object: ObjectTree.Options,
            tree_options_id: if (has_id) IdTree.Options else void,
            tree_options_index: IndexTreeOptions,
        };

        pub fn init(
            allocator: mem.Allocator,
            node_pool: *NodePool,
            grid: *Grid,
            options: Options,
        ) !Groove {
            var objects_cache = try ObjectsCache.init(allocator, .{
                .cache_value_count_max = options.cache_entries_max,

                // In the worst case, each Map must be able to store the value_count_max (to
                // contain either TableMutable or TableImmutable) as well as the maximum number of
                // prefetches a bar may perform.
                .map_value_count_max = @as(u32, ObjectTree.Table.value_count_max) +
                    (options.prefetch_entries_max * constants.lsm_batch_multiple),

                // Scopes are limited to a single beat, so the maximum number of entries in a
                // single scope is value_count_max / constants.lsm_batch_multiple.
                .scope_value_count_max = @divExact(ObjectTree.Table.value_count_max, constants.lsm_batch_multiple),

                .name = @typeName(Object),
            });
            errdefer objects_cache.deinit(allocator);

            // Initialize the object LSM tree.
            var object_tree = try ObjectTree.init(
                allocator,
                node_pool,
                grid,
                .{
                    .id = @field(groove_options.ids, "timestamp"),
                    .name = @typeName(Object),
                },
                options.tree_options_object,
            );
            errdefer object_tree.deinit(allocator);

            var id_tree = if (!has_id) {} else (try IdTree.init(
                allocator,
                node_pool,
                grid,
                .{
                    .id = @field(groove_options.ids, "id"),
                    .name = @typeName(Object) ++ ".id",
                },
                options.tree_options_id,
            ));
            errdefer if (has_id) id_tree.deinit(allocator);

            var index_trees_initialized: usize = 0;
            var index_trees: IndexTrees = undefined;

            // Make sure to deinit initialized index LSM trees on error.
            errdefer inline for (std.meta.fields(IndexTrees), 0..) |field, field_index| {
                if (index_trees_initialized >= field_index + 1) {
                    @field(index_trees, field.name).deinit(allocator);
                }
            };

            // Initialize index LSM trees.
            inline for (std.meta.fields(IndexTrees)) |field| {
                @field(index_trees, field.name) = try field.type.init(
                    allocator,
                    node_pool,
                    grid,
                    .{
                        .id = @field(groove_options.ids, field.name),
                        .name = @typeName(Object) ++ "." ++ field.name,
                    },
                    @field(options.tree_options_index, field.name),
                );
                index_trees_initialized += 1;
            }

            var prefetch_keys = PrefetchKeys{};
            try prefetch_keys.ensureTotalCapacity(allocator, options.prefetch_entries_max);
            errdefer prefetch_keys.deinit(allocator);

            var scan_builder = if (has_scan) try ScanBuilder.init(allocator) else {};
            errdefer if (has_scan) scan_builder.deinit(allocator);

            return Groove{
                .grid = grid,
                .objects = object_tree,
                .ids = id_tree,
                .indexes = index_trees,

                .prefetch_keys = prefetch_keys,
                .prefetch_snapshot = null,
                .objects_cache = objects_cache,

                .scan_builder = scan_builder,
            };
        }

        pub fn deinit(groove: *Groove, allocator: mem.Allocator) void {
            inline for (std.meta.fields(IndexTrees)) |field| {
                @field(groove.indexes, field.name).deinit(allocator);
            }

            groove.objects.deinit(allocator);
            if (has_id) groove.ids.deinit(allocator);

            groove.prefetch_keys.deinit(allocator);
            groove.objects_cache.deinit(allocator);

            if (has_scan) groove.scan_builder.deinit(allocator);

            groove.* = undefined;
        }

        pub fn reset(groove: *Groove) void {
            inline for (std.meta.fields(IndexTrees)) |field| {
                @field(groove.indexes, field.name).reset();
            }
            groove.objects.reset();
            if (has_id) groove.ids.reset();

            groove.prefetch_keys.clearRetainingCapacity();
            groove.objects_cache.reset();

            if (has_scan) groove.scan_builder.reset();

            groove.* = .{
                .grid = groove.grid,
                .objects = groove.objects,
                .ids = groove.ids,
                .indexes = groove.indexes,
                .prefetch_keys = groove.prefetch_keys,
                .prefetch_snapshot = null,
                .objects_cache = groove.objects_cache,
                .scan_builder = groove.scan_builder,
            };
        }

        pub fn get(groove: *const Groove, key: PrimaryKey) ?*const Object {
            return groove.objects_cache.get(key);
        }

        /// Must be called directly before the state machine begins queuing ids for prefetch.
        /// When `snapshot` is null, prefetch from the current snapshot.
        pub fn prefetch_setup(groove: *Groove, snapshot: ?u64) void {
            // We currently don't have anything that uses or tests snapshots. Leave this
            // here as a warning that they're not fully tested yet.
            assert(snapshot == null);

            const snapshot_target = snapshot orelse snapshot_latest;
            assert(snapshot_target <= snapshot_latest);

            groove.prefetch_snapshot = snapshot_target;
            assert(groove.prefetch_keys.count() == 0);
        }

        /// This must be called by the state machine for every key to be prefetched.
        /// We tolerate duplicate IDs enqueued by the state machine.
        /// For example, if all unique operations require the same two dependencies.
        pub fn prefetch_enqueue(groove: *Groove, key: PrimaryKey) void {
            if (has_id) {
                if (!groove.ids.key_range_contains(groove.prefetch_snapshot.?, key)) return;

                if (groove.objects_cache.has(key)) {
                    return;
                }

                groove.prefetch_from_memory_by_id(key);
            } else {
                if (groove.objects_cache.has(key)) {
                    return;
                }

                groove.prefetch_from_memory_by_timestamp(key);
            }
        }

        /// This function attempts to prefetch a value for the given id from the IdTree's
        /// table blocks in the grid cache.
        /// If found in the IdTree, we attempt to prefetch a value for the timestamp.
        fn prefetch_from_memory_by_id(groove: *Groove, id: PrimaryKey) void {
            switch (groove.ids.lookup_from_levels_cache(
                groove.prefetch_snapshot.?,
                id,
            )) {
                .negative => {},
                .positive => |id_tree_value| {
                    if (IdTreeValue.tombstone(id_tree_value)) return;
                    groove.prefetch_from_memory_by_timestamp(id_tree_value.timestamp);
                },
                .possible => |level| {
                    groove.prefetch_keys.putAssumeCapacity(
                        .{ .id = id },
                        .{ .level = level },
                    );
                },
            }
        }

        /// This function attempts to prefetch a value for the timestamp from the ObjectTree's
        /// table blocks in the grid cache.
        fn prefetch_from_memory_by_timestamp(groove: *Groove, timestamp: u64) void {
            switch (groove.objects.lookup_from_levels_cache(
                groove.prefetch_snapshot.?,
                timestamp,
            )) {
                .negative => {},
                .positive => |object| {
                    assert(!ObjectTreeHelpers(Object).tombstone(object));
                    groove.objects_cache.upsert(object);
                },
                .possible => |level| {
                    groove.prefetch_keys.putAssumeCapacity(
                        .{ .timestamp = timestamp },
                        .{ .level = level },
                    );
                },
            }
        }
        /// Ensure the objects corresponding to all ids enqueued with prefetch_enqueue() are
        /// available in `objects_cache`.
        pub fn prefetch(
            groove: *Groove,
            callback: *const fn (*PrefetchContext) void,
            context: *PrefetchContext,
        ) void {
            context.* = .{
                .groove = groove,
                .callback = callback,
                .snapshot = groove.prefetch_snapshot.?,
                .key_iterator = groove.prefetch_keys.iterator(),
            };
            groove.prefetch_snapshot = null;
            context.start_workers();
        }

        pub const PrefetchContext = struct {
            groove: *Groove,
            callback: *const fn (*PrefetchContext) void,
            snapshot: u64,

            key_iterator: PrefetchKeys.Iterator,
            /// The goal is to fully utilize the disk I/O to ensure the prefetch completes as
            /// quickly as possible, so we run multiple lookups in parallel based on the max
            /// I/O depth of the Grid.
            workers: [Grid.read_iops_max]PrefetchWorker = undefined,
            /// The number of workers that are currently running in parallel.
            workers_pending: u32 = 0,

            next_tick: Grid.NextTick = undefined,

            fn start_workers(context: *PrefetchContext) void {
                assert(context.workers_pending == 0);

                // Track an extra "worker" that will finish after the loop.
                // This allows the callback to be called asynchronously on `next_tick`
                // if all workers are finished synchronously.
                context.workers_pending += 1;

                for (&context.workers, 1..) |*worker, i| {
                    assert(context.workers_pending == i);

                    worker.* = .{ .context = context };
                    context.workers_pending += 1;
                    worker.lookup_start_next();

                    // If the worker finished synchronously (e.g `workers_pending` decreased),
                    // we don't need to start new ones.
                    if (context.workers_pending == i) break;
                }

                assert(context.workers_pending > 0);
                context.workers_pending -= 1;

                if (context.workers_pending == 0) {
                    // All workers finished synchronously,
                    // calling the callback on `next_tick`.
                    context.groove.grid.on_next_tick(worker_next_tick, &context.next_tick);
                }
            }

            fn worker_next_tick(completion: *Grid.NextTick) void {
                const context = @fieldParentPtr(PrefetchContext, "next_tick", completion);
                assert(context.workers_pending == 0);
                context.finish();
            }

            fn worker_finished(context: *PrefetchContext) void {
                context.workers_pending -= 1;
                if (context.workers_pending == 0) context.finish();
            }

            fn finish(context: *PrefetchContext) void {
                assert(context.workers_pending == 0);

                assert(context.key_iterator.next() == null);
                context.groove.prefetch_keys.clearRetainingCapacity();
                assert(context.groove.prefetch_keys.count() == 0);

                context.callback(context);
            }
        };

        pub const PrefetchWorker = struct {
            // Since lookup contexts are used one at a time, it's safe to access
            // the union's fields and reuse the same memory for all context instances.
            // Can't use extern/packed union as the LookupContextes aren't ABI compliant.
            const LookupContext = union(enum) {
                id: if (has_id) IdTree.LookupContext else void,
                object: ObjectTree.LookupContext,

                pub const Field = std.meta.FieldEnum(LookupContext);
                pub fn FieldType(comptime field: Field) type {
                    return std.meta.fieldInfo(LookupContext, field).type;
                }

                pub inline fn parent(
                    comptime field: Field,
                    completion: *FieldType(field),
                ) *PrefetchWorker {
                    const lookup = @fieldParentPtr(LookupContext, @tagName(field), completion);
                    return @fieldParentPtr(PrefetchWorker, "lookup", lookup);
                }

                pub inline fn get(self: *LookupContext, comptime field: Field) *FieldType(field) {
                    self.* = @unionInit(LookupContext, @tagName(field), undefined);
                    return &@field(self, @tagName(field));
                }
            };

            context: *PrefetchContext,
            lookup: LookupContext = undefined,

            fn lookup_start_next(worker: *PrefetchWorker) void {
                const prefetch_entry = worker.context.key_iterator.next() orelse {
                    worker.context.worker_finished();
                    return;
                };

                // prefetch_enqueue() ensures that the tree's cache is checked before queueing the
                // object for prefetching. If not in the LSM tree's cache, the object must be read
                // from disk and added to the auxiliary prefetch_objects hash map.
                switch (prefetch_entry.key_ptr.*) {
                    .id => |id| {
                        if (has_id) {
                            worker.context.groove.ids.lookup_from_levels_storage(.{
                                .callback = lookup_id_callback,
                                .context = worker.lookup.get(.id),
                                .snapshot = worker.context.snapshot,
                                .key = id,
                                .level_min = prefetch_entry.value_ptr.level,
                            });
                        } else unreachable;
                    },
                    .timestamp => |timestamp| {
                        worker.context.groove.objects.lookup_from_levels_storage(.{
                            .callback = lookup_object_callback,
                            .context = worker.lookup.get(.object),
                            .snapshot = worker.context.snapshot,
                            .key = timestamp,
                            .level_min = prefetch_entry.value_ptr.level,
                        });
                    },
                }
            }

            fn lookup_id_callback(
                completion: *IdTree.LookupContext,
                result: ?*const IdTreeValue,
            ) void {
                const worker = LookupContext.parent(.id, completion);
                worker.lookup = undefined;

                if (result) |id_tree_value| {
                    if (!id_tree_value.tombstone()) {
                        worker.lookup_by_timestamp(id_tree_value.timestamp);
                        return;
                    }
                }

                worker.lookup_start_next();
            }

            fn lookup_by_timestamp(worker: *PrefetchWorker, timestamp: u64) void {
                switch (worker.context.groove.objects.lookup_from_levels_cache(
                    worker.context.snapshot,
                    timestamp,
                )) {
                    .negative => {
                        lookup_object_callback(worker.lookup.get(.object), null);
                    },
                    .positive => |value| {
                        lookup_object_callback(worker.lookup.get(.object), value);
                    },
                    .possible => |level_min| {
                        worker.context.groove.objects.lookup_from_levels_storage(.{
                            .callback = lookup_object_callback,
                            .context = worker.lookup.get(.object),
                            .snapshot = worker.context.snapshot,
                            .key = timestamp,
                            .level_min = level_min,
                        });
                    },
                }
            }

            fn lookup_object_callback(
                completion: *ObjectTree.LookupContext,
                result: ?*const Object,
            ) void {
                const worker = LookupContext.parent(.object, completion);
                worker.lookup = undefined;

                if (result) |object| {
                    assert(!ObjectTreeHelpers(Object).tombstone(object));
                    worker.context.groove.objects_cache.upsert(object);
                } else {
                    assert(!has_id);
                }

                worker.lookup_start_next();
            }
        };

        /// Insert the value into the objects tree and associated index trees. It's up to the
        /// caller to ensure it doesn't already exist.
        pub fn insert(groove: *Groove, object: *const Object) void {
            if (constants.verify) {
                assert(!groove.objects_cache.has(@field(object, primary_field)));
            }

            groove.objects_cache.upsert(object);

            if (has_id) {
                groove.ids.put(&IdTreeValue{ .id = object.id, .timestamp = object.timestamp });
                groove.ids.key_range_update(object.id);
            }
            groove.objects.put(object);

            inline for (std.meta.fields(IndexTrees)) |field| {
                const Helper = IndexTreeFieldHelperType(field.name);

                if (Helper.derive_index(object)) |index| {
                    const index_value = Helper.derive_value(object, index);
                    @field(groove.indexes, field.name).put(&index_value);
                }
            }
        }

        /// Update the value. Requires the old object to be provided.
        /// Update the object and index trees by diff'ing the old and new values.
        pub fn update(
            groove: *Groove,
            values: struct { old: *const Object, new: *const Object },
        ) void {
            const old = values.old;
            const new = values.new;

            if (constants.verify) {
                const old_from_cache = groove.objects_cache.get(@field(old, primary_field)).?;

                // While all that's actually required is that the _contents_ of the old_from_cache
                // and old objects are identical, in current usage they're always the same piece of
                // memory. We'll assert that for now, and this can be weakened in future if
                // required.
                assert(old_from_cache == old);
            }

            // Sanity check to ensure the caller didn't accidentally pass in an alias.
            assert(new != old);

            if (has_id) assert(old.id == new.id);
            assert(old.timestamp == new.timestamp);

            // The ID can't change, so no need to update the ID tree. Update the object tree entry
            // if any of the fields (even ignored) are different. We assume the caller will pass in
            // an object that has changes.
            // Unlike the index trees, the new and old values in the object tree share the same
            // key. Therefore put() is sufficient to overwrite the old value.
            if (constants.verify) {
                const tombstone = ObjectTreeHelpers(Object).tombstone;
                const key_from_value = ObjectTreeHelpers(Object).key_from_value;

                assert(!stdx.equal_bytes(Object, old, new));
                assert(key_from_value(old) == key_from_value(new));
                assert(!tombstone(old) and !tombstone(new));
            }

            inline for (std.meta.fields(IndexTrees)) |field| {
                const Helper = IndexTreeFieldHelperType(field.name);
                const old_index = Helper.derive_index(old);
                const new_index = Helper.derive_index(new);

                // Only update the indexes that change.
                if (!std.meta.eql(old_index, new_index)) {
                    if (old_index) |index| {
                        const old_index_value = Helper.derive_value(old, index);
                        @field(groove.indexes, field.name).remove(&old_index_value);
                    }

                    if (new_index) |index| {
                        const new_index_value = Helper.derive_value(new, index);
                        @field(groove.indexes, field.name).put(&new_index_value);
                    }
                }
            }

            // Putting the objects_cache upsert after the index tree updates is critical:
            // We diff the old and new objects, but the old object will be a pointer into the
            // objects_cache. If we upsert first, there's a high chance old.* == new.* (always,
            // unless old comes from the stash) and no secondary indexes will be updated!
            groove.objects_cache.upsert(new);
            groove.objects.put(new);
        }

        /// Asserts that the object with the given PrimaryKey exists.
        pub fn remove(groove: *Groove, key: PrimaryKey) void {
            // TODO: Nothing currently calls or tests this method. The forest fuzzer should be
            // extended to cover it.
            assert(false);

            const object = groove.objects_cache.get(key).?;

            groove.objects.remove(object);
            if (has_id) {
                groove.ids.remove(&IdTreeValue{ .id = object.id, .timestamp = object.timestamp });
            }

            groove.objects_cache.remove(key);

            inline for (std.meta.fields(IndexTrees)) |field| {
                const Helper = IndexTreeFieldHelperType(field.name);

                if (Helper.derive_index(object)) |index| {
                    const index_value = Helper.derive_value(object, index);
                    @field(groove.indexes, field.name).remove(&index_value);
                }
            }
        }

        pub fn scope_open(groove: *Groove) void {
            groove.objects_cache.scope_open();

            if (has_id) {
                groove.ids.scope_open();
            }
            groove.objects.scope_open();

            inline for (std.meta.fields(IndexTrees)) |field| {
                @field(groove.indexes, field.name).scope_open();
            }
        }

        pub fn scope_close(groove: *Groove, mode: ScopeCloseMode) void {
            groove.objects_cache.scope_close(mode);

            if (has_id) {
                groove.ids.scope_close(mode);
            }
            groove.objects.scope_close(mode);

            inline for (std.meta.fields(IndexTrees)) |field| {
                @field(groove.indexes, field.name).scope_close(mode);
            }
        }

        // TODO: BIG NB! Need to compact the groove cache still!!!!
        pub fn compact(groove: *Groove, op: u64) void {
            // Compact the objects_cache on the last beat of the bar, just like the trees do to
            // their mutable tables.
            const compaction_beat = op % constants.lsm_batch_multiple;
            if (compaction_beat == constants.lsm_batch_multiple - 1) {
                groove.objects_cache.compact();
            }
        }

        pub fn open_commence(groove: *Groove, manifest_log: *ManifestLog) void {
            // TODO: Hoist out
            // assert(groove.compacting == null);

            if (has_id) groove.ids.open_commence(manifest_log);
            groove.objects.open_commence(manifest_log);

            inline for (std.meta.fields(IndexTrees)) |field| {
                @field(groove.indexes, field.name).open_commence(manifest_log);
            }
        }

        pub fn open_complete(groove: *Groove) void {
            // TODO: Hoist out
            // assert(groove.compacting == null);

            if (has_id) groove.ids.open_complete();
            groove.objects.open_complete();

            inline for (std.meta.fields(IndexTrees)) |field| {
                @field(groove.indexes, field.name).open_complete();
            }
        }

        const TreeField = union(enum) {
            ids,
            objects,
            index: []const u8,

            fn offset(comptime field: TreeField) usize {
                switch (field) {
                    .objects => return 0,
                    .ids => return 1,
                    .index => |index_tree_name| {
                        for (std.meta.fields(IndexTrees), 0..) |index_tree_field, i| {
                            if (std.mem.eql(u8, index_tree_field.name, index_tree_name)) {
                                return @as(usize, 1) + @intFromBool(has_id) + i;
                            }
                        } else unreachable;
                    },
                }
            }
        };

        /// Returns LSM tree type for the given index field name (or ObjectTree if null).
        fn TreeFor(comptime tree_field: TreeField) type {
            return switch (tree_field) {
                .ids => IdTree,
                .objects => ObjectTree,
                .index => |field| @TypeOf(@field(@as(IndexTrees, undefined), field)),
            };
        }

        pub fn assert_between_bars(groove: *const Groove) void {
            _ = groove;
            // TODO!!
            // assert(groove.compacting == null);

            // if (has_id) groove.ids.assert_between_bars();
            // groove.objects.assert_between_bars();

            // inline for (std.meta.fields(IndexTrees)) |field| {
            //     @field(groove.indexes, field.name).assert_between_bars();
            // }
        }
    };
}

test "Groove" {
    const Transfer = @import("../tigerbeetle.zig").Transfer;
    const Storage = @import("../storage.zig").Storage;

    const Groove = GrooveType(
        Storage,
        Transfer,
        .{
            .ids = .{
                .timestamp = 1,
                .id = 2,
                .debit_account_id = 3,
                .credit_account_id = 4,
                .pending_id = 5,
                .timeout = 6,
                .ledger = 7,
                .code = 8,
                .amount = 9,
            },
            // Doesn't matter for this test.
            .value_count_max = .{
                .timestamp = constants.lsm_batch_multiple,
                .id = constants.lsm_batch_multiple,
                .debit_account_id = constants.lsm_batch_multiple,
                .credit_account_id = constants.lsm_batch_multiple,
                .pending_id = constants.lsm_batch_multiple,
                .timeout = constants.lsm_batch_multiple,
                .ledger = constants.lsm_batch_multiple,
                .code = constants.lsm_batch_multiple,
                .amount = constants.lsm_batch_multiple,
            },
            .ignored = [_][]const u8{ "user_data_128", "user_data_64", "user_data_32", "flags" },
            .derived = .{},
        },
    );

    std.testing.refAllDecls(Groove);
    std.testing.refAllDecls(Groove.PrefetchWorker);
    std.testing.refAllDecls(Groove.PrefetchContext);
}<|MERGE_RESOLUTION|>--- conflicted
+++ resolved
@@ -430,18 +430,9 @@
             struct { level: u8 },
         );
 
-<<<<<<< HEAD
-=======
         pub const ScanBuilder = if (has_scan) ScanBuilderType(Groove, Storage) else void;
 
-        compacting: ?struct {
-            /// Count which tree compactions are in progress.
-            pending: TreesBitSet = TreesBitSet.initFull(),
-            callback: Callback,
-        } = null,
-
         grid: *Grid,
->>>>>>> e62bb1d0
         objects: ObjectTree,
         ids: IdTree,
         indexes: IndexTrees,
