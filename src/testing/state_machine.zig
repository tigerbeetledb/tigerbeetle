const std = @import("std");
const assert = std.debug.assert;

const stdx = @import("../stdx.zig");
const constants_ = @import("../constants.zig");
const vsr = @import("../vsr.zig");
const log = std.log.scoped(.state_machine);

pub fn StateMachineType(
    comptime Storage: type,
    comptime config: constants_.StateMachineConfig,
) type {
    return struct {
        const StateMachine = @This();
        const Grid = @import("../lsm/grid.zig").GridType(Storage);

        pub const Workload = WorkloadType(StateMachine);

        pub const Operation = enum(u8) {
            /// Operations reserved by VR protocol (for all state machines):
            reserved = 0,
            root = 1,
            register = 2,

<<<<<<< HEAD
            echo = constants_.vsr_operations_reserved + 0,
        };

        pub const BatchBodyError = error{
            BatchBodySizeExceeded,
        };

        pub const constants = struct {
            pub const batch_logical_max = config.client_request_queue_max;

            pub inline fn operation_batch_logical_allowed(operation: Operation) bool {
                _ = operation;
                return false;
            }

            pub inline fn operation_batch_body_valid(operation: Operation, size: usize) BatchBodyError!void {
                _ = operation;
                if (size > constants_.message_body_size_max) {
                    return BatchBodyError.BatchBodySizeExceeded;
                }
            }
=======
            echo = config.vsr_operations_reserved + 0,
>>>>>>> e5bf5393
        };

        pub const Options = struct {};

        options: Options,
        grid: *Grid,
        grid_block: Grid.BlockPtr,
        grid_write: Grid.Write = undefined,
        prepare_timestamp: u64 = 0,
        commit_timestamp: u64 = 0,

        callback: ?fn (state_machine: *StateMachine) void = null,

        pub fn init(allocator: std.mem.Allocator, grid: *Grid, options: Options) !StateMachine {
            const grid_block = try allocator.alignedAlloc(
                u8,
                constants_.sector_size,
                constants_.block_size,
            );
            errdefer allocator.free(grid_block);
            std.mem.set(u8, grid_block, 0);

            return StateMachine{
                .options = options,
                .grid = grid,
                .grid_block = grid_block[0..constants_.block_size],
            };
        }

        pub fn deinit(state_machine: *StateMachine, allocator: std.mem.Allocator) void {
            allocator.free(state_machine.grid_block);
        }

        // TODO Grid.next_tick
        pub fn open(state_machine: *StateMachine, callback: fn (*StateMachine) void) void {
            callback(state_machine);
        }

        pub fn prepare(
            state_machine: *StateMachine,
            operation: Operation,
            input: []u8,
        ) u64 {
            _ = operation;
            _ = input;

            return state_machine.prepare_timestamp;
        }

        pub fn prefetch(
            state_machine: *StateMachine,
            callback: fn (*StateMachine) void,
            op: u64,
            operation: Operation,
            input: []const u8,
        ) void {
            _ = op;
            _ = operation;
            _ = input;

            state_machine.next_tick(callback);
        }

        pub fn commit(
            state_machine: *StateMachine,
            client: u128,
            op: u64,
            timestamp: u64,
            operation: Operation,
            input: []const u8,
            output: []u8,
        ) usize {
            _ = state_machine;
            _ = client;
            _ = timestamp;
            assert(op != 0);

            switch (operation) {
                .reserved, .root => unreachable,
                .register => return 0,
                .echo => {
                    stdx.copy_disjoint(.inexact, u8, output, input);
                    return input.len;
                },
            }
        }

        // TODO(Grid Recovery): Actually write blocks so that this state machine can be used
        // to test grid recovery.
        pub fn compact(
            state_machine: *StateMachine,
            callback: fn (*StateMachine) void,
            op: u64,
        ) void {
            _ = op;
            state_machine.next_tick(callback);
        }

        pub fn checkpoint(
            state_machine: *StateMachine,
            callback: fn (*StateMachine) void,
        ) void {
            state_machine.next_tick(callback);
        }

        // TODO Replace with Grid.next_tick()
        fn next_tick(state_machine: *StateMachine, callback: fn (*StateMachine) void) void {
            // TODO This is a hack to defer till the next tick; use Grid.next_tick instead.
            var free_set = state_machine.grid.superblock.free_set;
            const reservation = free_set.reserve(1).?;
            defer free_set.forfeit(reservation);

            const address = free_set.acquire(reservation).?;
            const header = std.mem.bytesAsValue(
                vsr.Header,
                state_machine.grid_block[0..@sizeOf(vsr.Header)],
            );
            header.op = address;

            assert(state_machine.callback == null);
            state_machine.callback = callback;
            state_machine.grid.write_block(
                next_tick_callback,
                &state_machine.grid_write,
                &state_machine.grid_block,
                address,
            );
        }

        fn next_tick_callback(write: *Grid.Write) void {
            const state_machine = @fieldParentPtr(StateMachine, "grid_write", write);
            const callback = state_machine.callback.?;
            state_machine.callback = null;
            callback(state_machine);
        }
    };
}

fn WorkloadType(comptime StateMachine: type) type {
    return struct {
        const Workload = @This();

        random: std.rand.Random,
        requests_sent: usize = 0,
        requests_delivered: usize = 0,

        pub fn init(
            allocator: std.mem.Allocator,
            random: std.rand.Random,
            options: Options,
        ) !Workload {
            _ = allocator;
            _ = options;

            return Workload{
                .random = random,
            };
        }

        pub fn deinit(workload: *Workload, allocator: std.mem.Allocator) void {
            _ = workload;
            _ = allocator;
        }

        pub fn done(workload: *const Workload) bool {
            return workload.requests_sent == workload.requests_delivered;
        }

        pub fn batch_build(
            workload: *Workload,
            client_index: usize,
        ) struct {
            operation: StateMachine.Operation,
            size: u32,
        } {
            _ = client_index;

            workload.requests_sent += 1;

            // +1 for inclusive limit.
            const size = workload.random.uintLessThan(u32, constants_.message_body_size_max + 1);

            return .{
                .operation = .echo,
                .size = size,
            };
        }

        pub fn batch_fill(
            workload: *Workload,
            client_index: usize,
            body: []align(@alignOf(vsr.Header)) u8,
        ) void {
            _ = client_index;
            workload.random.bytes(body);
        }

        pub fn on_reply(
            workload: *Workload,
            client_index: usize,
            operation: vsr.Operation,
            timestamp: u64,
            request_body: []align(@alignOf(vsr.Header)) const u8,
            reply_body: []align(@alignOf(vsr.Header)) const u8,
        ) void {
            _ = client_index;
            _ = timestamp;

            workload.requests_delivered += 1;
            assert(workload.requests_delivered <= workload.requests_sent);

            assert(operation.cast(StateMachine) == .echo);
            assert(std.mem.eql(u8, request_body, reply_body));
        }

        pub const Options = struct {
            pub fn generate(random: std.rand.Random, options: struct {
                client_count: usize,
                in_flight_max: usize,
            }) Options {
                _ = random;
                _ = options;
                return .{};
            }
        };
    };
}<|MERGE_RESOLUTION|>--- conflicted
+++ resolved
@@ -22,7 +22,6 @@
             root = 1,
             register = 2,
 
-<<<<<<< HEAD
             echo = constants_.vsr_operations_reserved + 0,
         };
 
@@ -44,9 +43,6 @@
                     return BatchBodyError.BatchBodySizeExceeded;
                 }
             }
-=======
-            echo = config.vsr_operations_reserved + 0,
->>>>>>> e5bf5393
         };
 
         pub const Options = struct {};
